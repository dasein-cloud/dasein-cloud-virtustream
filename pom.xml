<project xmlns="http://maven.apache.org/POM/4.0.0" xmlns:xsi="http://www.w3.org/2001/XMLSchema-instance" xsi:schemaLocation="http://maven.apache.org/POM/4.0.0 http://maven.apache.org/xsd/maven-4.0.0.xsd">
  <modelVersion>4.0.0</modelVersion>
  
  <groupId>org.dasein</groupId>
  <artifactId>dasein-cloud-virtustream</artifactId>
<<<<<<< HEAD
  <version>2015.06.3</version>
=======
  <version>2015.10.1</version>
>>>>>>> 67b7dae3
  
  <name>Dasein Cloud Virtustream</name>
  <description>Dasein Cloud implementation for the Virtustream cloud</description>
    <url>http://github.com/dasein-cloud/dasein-cloud-virtustream</url>

  <properties>
    <project.build.sourceEncoding>UTF-8</project.build.sourceEncoding>
  </properties>

  <licenses>
    <license>
        <name>Apache License 2.0</name>
        <url>http://www.apache.org/licenses/LICENSE-2.0.html</url>
    </license>
  </licenses>
  
  <organization>
    <name>Dell, Inc.</name>
    <url>http://software.dell.com</url>
  </organization>

    <scm>
        <connection>scm:git:git://github.com/dasein-cloud/dasein-cloud-virtustream.git</connection>
        <developerConnection>scm:git:ssh://git@github.com/dasein-cloud/dasein-cloud-virtustream.git </developerConnection>
        <url>http://github.com/dasein-cloud/dasein-cloud-virtustream.git </url>
<<<<<<< HEAD
    </scm>
    
  <parent>
    <groupId>org.sonatype.oss</groupId>
    <artifactId>oss-parent</artifactId>
    <version>5</version>
  </parent>
=======
      <tag>dasein-cloud-virtustream-2015.10.1</tag>
  </scm>
>>>>>>> 67b7dae3
          
  <dependencies>
      <!-- Compile -->
    <dependency>
        <groupId>org.dasein</groupId>
        <artifactId>dasein-cloud-core</artifactId>
        <version>2015.10.1</version>
        <scope>compile</scope>
        <optional>false</optional>
    </dependency>   
    <dependency>
        <groupId>org.dasein</groupId>
        <artifactId>dasein-util</artifactId>
        <version>2013.02</version>
        <scope>compile</scope>
        <optional>false</optional>
    </dependency>
      <dependency>
          <groupId>org.apache.httpcomponents</groupId>
          <artifactId>httpclient</artifactId>
          <version>4.2.1</version>
      </dependency>
    <dependency>
        <groupId>log4j</groupId>
        <artifactId>log4j</artifactId>
        <version>1.2.17</version>
        <scope>compile</scope>
        <optional>false</optional>
    </dependency>  

      <!-- Test -->
      <dependency>
          <groupId>org.dasein</groupId>
          <artifactId>dasein-cloud-test</artifactId>
          <version>2015.10.2</version>
          <scope>test</scope>
          <optional>false</optional>
      </dependency>
      <dependency>
          <groupId>junit</groupId>
          <artifactId>junit</artifactId>
          <version>4.9</version>
          <scope>test</scope>
      </dependency>
  </dependencies>
  
  <build>
    <plugins>
      <plugin>
        <groupId>org.apache.maven.plugins</groupId>
        <artifactId>maven-compiler-plugin</artifactId>
        <version>2.0.2</version>
        <configuration>
          <source>1.7</source>
          <target>1.7</target>
        </configuration>
      </plugin>  
      <plugin>
        <groupId>org.apache.maven.plugins</groupId>
          <artifactId>maven-javadoc-plugin</artifactId>
          <version>2.7</version>
          <executions>
              <execution>
                  <id>javadoc</id>
                  <phase>package</phase>
                  <goals>
                      <goal>jar</goal>
                  </goals>
              </execution>
          </executions>                
          <configuration>
              <encoding>utf-8</encoding>
              <quiet>true</quiet>
              <links>
                  <link>http://java.sun.com/javase/6/docs/api/</link>
                  <link>http://www.dasein.org/api/dasein-cloud-2012-09</link>
                  <link>http://www.dasein.org/api/dasein-utils</link>
              </links>
              <stylesheetfile>dasein-javadoc.css</stylesheetfile>
              <footer />
          </configuration>
        </plugin>
        <plugin>
            <groupId>com.mycila.maven-license-plugin</groupId>
            <artifactId>maven-license-plugin</artifactId>
            <version>1.8.0</version>
            <configuration>
                <strictCheck>true</strictCheck>
                <encoding>utf-8</encoding>
                <aggregate>true</aggregate>
                <header>src/main/etc/header.txt</header>
                <mapping>
                    <clj>SEMICOLON_STYLE</clj>
                </mapping>
                <excludes>
                    <exclude>thirdparty/**</exclude>
                    <exclude>**/src/**/resources/**</exclude>
                    <exclude>**/LICENSE-APACHE.txt</exclude>
                </excludes>
                <properties>
                    <year>2012-2015</year>
                    <copyrightHolder>Dell, Inc.</copyrightHolder>
                </properties>
            </configuration>
        </plugin>
        <plugin>
             <groupId>org.apache.maven.plugins</groupId>
             <artifactId>maven-source-plugin</artifactId>
             <version>2.1.2</version>
              <executions>
                  <execution>
                      <id>source</id>
                      <phase>package</phase>
                      <goals>
                          <goal>jar-no-fork</goal>
                      </goals>
                  </execution>
              </executions> 
        </plugin>     
        <plugin>
            <groupId>org.apache.maven.plugins</groupId>
            <artifactId>maven-release-plugin</artifactId>
            <version>2.5.3</version>
      </plugin>
      <plugin>
        <groupId>org.apache.maven.plugins</groupId>
        <artifactId>maven-surefire-plugin</artifactId>
        <version>2.6</version>
        <configuration>
            <systemProperties>
                <property>
                    <name>providerClass</name>
                    <value>${providerClass}</value>
                </property>
                <property>
                    <name>endpoint</name>
                    <value>${endpoint}</value>
                </property>
                <property>
                    <name>accountNumber</name>
                    <value>${accountNumber}</value>
                </property>
                <property>
                    <name>apiKeyShared</name>
                    <value>${apiSharedKey}</value>
                </property>
                <property>
                    <name>apiKeySecret</name>
                    <value>${apiSecretKey}</value>
                </property>
                <property>
                    <name>cloudName</name>
                    <value>${cloudName}</value>
                </property>
                <property>
                    <name>providerName</name>
                    <value>${providerName}</value>
                </property>
                <property>
                    <name>regionId</name>
                    <value>${regionId}</value>
                </property>
            </systemProperties>
          <excludes>
             <exclude>**/TestSuite.java</exclude>
          </excludes>
            <!--  <argLine>-Ddasein.inclusions=StatefulFirewallTests</argLine>   -->
        </configuration>
      </plugin> 
      <plugin>
        <artifactId>maven-dependency-plugin</artifactId>
        <executions>
          <execution>
            <phase>package</phase>
            <goals>
              <goal>copy-dependencies</goal>
            </goals>
            <configuration>
              <outputDirectory>${project.build.directory}/lib</outputDirectory>
            </configuration>
          </execution>
        </executions>
      </plugin>
        <plugin>
            <groupId>org.apache.maven.plugins</groupId>
            <artifactId>maven-gpg-plugin</artifactId>
            <version>1.6</version>
            <executions>
                <execution>
                    <id>sign-artifacts</id>
                    <phase>deploy</phase>
                    <goals>
                        <goal>sign</goal>
                    </goals>
                </execution>
            </executions>
        </plugin>
        <plugin>
            <groupId>org.sonatype.plugins</groupId>
            <artifactId>nexus-staging-maven-plugin</artifactId>
            <version>1.6.3</version>
            <extensions>true</extensions>
            <configuration>
                <serverId>sonatype-nexus-staging</serverId>
                <nexusUrl>https://oss.sonatype.org</nexusUrl>
                <autoReleaseAfterClose>true</autoReleaseAfterClose>
            </configuration>
        </plugin>
    </plugins>
  </build>
  
  <distributionManagement>
    <repository>
        <id>sonatype-nexus-staging</id>
        <url>https://oss.sonatype.org/service/local/staging/deploy/maven2</url>
        <uniqueVersion>false</uniqueVersion>
    </repository>
    <snapshotRepository>
        <id>sonatype-nexus-snapshots</id>
        <url>https://oss.sonatype.org/content/repositories/snapshots</url>
    </snapshotRepository>    
  </distributionManagement>
  
  <developers>
    <developer>
        <name>George Reese</name>
        <id>greese</id>
        <email>george.reese -at- enstratus -dot- com</email>
        <organization>enStratus</organization>
        <roles>
          <role>Java Developer</role>
          <role>PMC</role>
        </roles>
        <url>http://www.enstratus.com</url>
        <timezone>-6</timezone>
    </developer>  
    <developer>
        <name>Morgan Catlin</name>
        <id>sylistron</id>
        <email>morgan.catlin -at- valtira -dot- com</email>
        <organization>enStratus</organization>
        <roles>
          <role>Java Developer</role>
        </roles>
        <url>http://www.valtira.com</url>
        <timezone>-6</timezone>
    </developer>    
    <developer>
        <name>Adrian Cole</name>
        <id>ferncam1</id>
        <email>adrian -at- jclouds -dot- org</email>
        <organization>jclouds</organization>
        <roles>
          <role>Java Developer</role>
          <role>PMC</role>
        </roles>
        <url>http://www.jclouds.org</url>
        <timezone>-8</timezone>
    </developer>
  </developers>
      
</project><|MERGE_RESOLUTION|>--- conflicted
+++ resolved
@@ -3,11 +3,7 @@
   
   <groupId>org.dasein</groupId>
   <artifactId>dasein-cloud-virtustream</artifactId>
-<<<<<<< HEAD
-  <version>2015.06.3</version>
-=======
   <version>2015.10.1</version>
->>>>>>> 67b7dae3
   
   <name>Dasein Cloud Virtustream</name>
   <description>Dasein Cloud implementation for the Virtustream cloud</description>
@@ -33,18 +29,8 @@
         <connection>scm:git:git://github.com/dasein-cloud/dasein-cloud-virtustream.git</connection>
         <developerConnection>scm:git:ssh://git@github.com/dasein-cloud/dasein-cloud-virtustream.git </developerConnection>
         <url>http://github.com/dasein-cloud/dasein-cloud-virtustream.git </url>
-<<<<<<< HEAD
-    </scm>
-    
-  <parent>
-    <groupId>org.sonatype.oss</groupId>
-    <artifactId>oss-parent</artifactId>
-    <version>5</version>
-  </parent>
-=======
       <tag>dasein-cloud-virtustream-2015.10.1</tag>
   </scm>
->>>>>>> 67b7dae3
           
   <dependencies>
       <!-- Compile -->
