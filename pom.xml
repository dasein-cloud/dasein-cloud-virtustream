--- conflicted
+++ resolved
@@ -3,11 +3,7 @@
   
   <groupId>org.dasein</groupId>
   <artifactId>dasein-cloud-virtustream</artifactId>
-<<<<<<< HEAD
-  <version>2013.07.7</version>
-=======
   <version>2014.03.2-SNAPSHOT</version>
->>>>>>> ca6e8ba7
   
   <name>Dasein Cloud Virtustream</name>
   <description>Dasein Cloud implementation for the Virtustream cloud</description>
