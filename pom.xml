<project xmlns="http://maven.apache.org/POM/4.0.0" xmlns:xsi="http://www.w3.org/2001/XMLSchema-instance" xsi:schemaLocation="http://maven.apache.org/POM/4.0.0 http://maven.apache.org/xsd/maven-4.0.0.xsd">
  <modelVersion>4.0.0</modelVersion>
  
  <groupId>org.dasein</groupId>
  <artifactId>dasein-cloud-virtustream</artifactId>
<<<<<<< HEAD
  <version>2014.11.1</version>
=======
  <version>2015.03.2-SNAPSHOT</version>
>>>>>>> a38a87ed
  
  <name>Dasein Cloud Virtustream</name>
  <description>Dasein Cloud implementation for the Virtustream cloud</description>

  <properties>
    <project.build.sourceEncoding>UTF-8</project.build.sourceEncoding>
  </properties>

  <licenses>
    <license>
        <name>Apache License 2.0</name>
        <url>http://www.apache.org/licenses/LICENSE-2.0.html</url>
    </license>
  </licenses>
  
  <organization>
    <name>Dell, Inc.</name>
    <url>http://software.dell.com</url>
  </organization>

    <scm>
        <connection>scm:git:git://github.com/greese/dasein-cloud-virtustream.git</connection>
        <developerConnection>scm:git:ssh://git@github.com/greese/dasein-cloud-virtustream.git </developerConnection>
        <url>http://github.com/greese/dasein-cloud-virtustream.git </url>
    </scm>
    
  <parent>
    <groupId>org.sonatype.oss</groupId>
    <artifactId>oss-parent</artifactId>
    <version>5</version>
  </parent>
          
  <dependencies>
      <!-- Compile -->
    <dependency>
        <groupId>org.dasein</groupId>
        <artifactId>dasein-cloud-core</artifactId>
        <version>2015.03.1</version>
        <scope>compile</scope>
        <optional>false</optional>
    </dependency>   
    <dependency>
        <groupId>org.dasein</groupId>
        <artifactId>dasein-util</artifactId>
        <version>2013.02</version>
        <scope>compile</scope>
        <optional>false</optional>
    </dependency>
      <dependency>
          <groupId>org.apache.httpcomponents</groupId>
          <artifactId>httpclient</artifactId>
          <version>4.2.1</version>
      </dependency>
    <dependency>
        <groupId>log4j</groupId>
        <artifactId>log4j</artifactId>
        <version>1.2.17</version>
        <scope>compile</scope>
        <optional>false</optional>
    </dependency>  

      <!-- Test -->
      <dependency>
          <groupId>org.dasein</groupId>
          <artifactId>dasein-cloud-test</artifactId>
          <version>2015.03.1</version>
          <scope>test</scope>
          <optional>false</optional>
      </dependency>
      <dependency>
          <groupId>junit</groupId>
          <artifactId>junit</artifactId>
          <version>4.9</version>
          <scope>test</scope>
      </dependency>
  </dependencies>
  
  <build>
    <plugins>
      <plugin>
        <groupId>org.apache.maven.plugins</groupId>
        <artifactId>maven-compiler-plugin</artifactId>
        <version>2.0.2</version>
        <configuration>
          <source>1.6</source>
          <target>1.6</target>
        </configuration>
      </plugin>  
      <plugin>
        <groupId>org.apache.maven.plugins</groupId>
          <artifactId>maven-javadoc-plugin</artifactId>
          <version>2.7</version>
          <executions>
              <execution>
                  <id>javadoc</id>
                  <phase>package</phase>
                  <goals>
                      <goal>jar</goal>
                  </goals>
              </execution>
          </executions>                
          <configuration>
              <encoding>utf-8</encoding>
              <quiet>true</quiet>
              <links>
                  <link>http://java.sun.com/javase/6/docs/api/</link>
                  <link>http://www.dasein.org/api/dasein-cloud-2012-09</link>
                  <link>http://www.dasein.org/api/dasein-utils</link>
              </links>
              <stylesheetfile>dasein-javadoc.css</stylesheetfile>
              <footer />
          </configuration>
        </plugin>
        <plugin>
            <groupId>com.mycila.maven-license-plugin</groupId>
            <artifactId>maven-license-plugin</artifactId>
            <version>1.8.0</version>
            <configuration>
                <strictCheck>true</strictCheck>
                <encoding>utf-8</encoding>
                <aggregate>true</aggregate>
                <header>src/main/etc/header.txt</header>
                <mapping>
                    <clj>SEMICOLON_STYLE</clj>
                </mapping>
                <excludes>
                    <exclude>thirdparty/**</exclude>
                    <exclude>**/src/**/resources/**</exclude>
                    <exclude>**/LICENSE-APACHE.txt</exclude>
                </excludes>
                <properties>
                    <year>2012-2015</year>
                    <copyrightHolder>Dell, Inc.</copyrightHolder>
                </properties>
            </configuration>
        </plugin>
        <plugin>
             <groupId>org.apache.maven.plugins</groupId>
             <artifactId>maven-source-plugin</artifactId>
             <version>2.1.2</version>
              <executions>
                  <execution>
                      <id>source</id>
                      <phase>package</phase>
                      <goals>
                          <goal>jar-no-fork</goal>
                      </goals>
                  </execution>
              </executions> 
        </plugin>     
        <plugin>
            <groupId>org.apache.maven.plugins</groupId>
            <artifactId>maven-release-plugin</artifactId>
            <version>2.1</version>
      </plugin>
      <plugin>
        <groupId>org.apache.maven.plugins</groupId>
        <artifactId>maven-surefire-plugin</artifactId>
        <version>2.6</version>
        <configuration>
            <systemProperties>
                <property>
                    <name>providerClass</name>
                    <value>${providerClass}</value>
                </property>
                <property>
                    <name>endpoint</name>
                    <value>${endpoint}</value>
                </property>
                <property>
                    <name>accountNumber</name>
                    <value>${accountNumber}</value>
                </property>
                <property>
                    <name>apiKeyShared</name>
                    <value>${apiSharedKey}</value>
                </property>
                <property>
                    <name>apiKeySecret</name>
                    <value>${apiSecretKey}</value>
                </property>
                <property>
                    <name>cloudName</name>
                    <value>${cloudName}</value>
                </property>
                <property>
                    <name>providerName</name>
                    <value>${providerName}</value>
                </property>
                <property>
                    <name>regionId</name>
                    <value>${regionId}</value>
                </property>
            </systemProperties>
          <excludes>
             <exclude>**/TestSuite.java</exclude>
          </excludes>
            <!--  <argLine>-Ddasein.inclusions=StatefulFirewallTests</argLine>   -->
        </configuration>
      </plugin> 
      <plugin>
        <artifactId>maven-dependency-plugin</artifactId>
        <executions>
          <execution>
            <phase>package</phase>
            <goals>
              <goal>copy-dependencies</goal>
            </goals>
            <configuration>
              <outputDirectory>${project.build.directory}/lib</outputDirectory>
            </configuration>
          </execution>
        </executions>
      </plugin>           
    </plugins>
  </build>
  
  <distributionManagement>
    <repository>
        <id>sonatype-nexus-staging</id>
        <url>https://oss.sonatype.org/service/local/staging/deploy/maven2</url>
        <uniqueVersion>false</uniqueVersion>
    </repository>
    <snapshotRepository>
        <id>sonatype-nexus-snapshots</id>
        <url>https://oss.sonatype.org/content/repositories/snapshots</url>
    </snapshotRepository>    
  </distributionManagement>
  
  <developers>
    <developer>
        <name>George Reese</name>
        <id>greese</id>
        <email>george.reese -at- enstratus -dot- com</email>
        <organization>enStratus</organization>
        <roles>
          <role>Java Developer</role>
          <role>PMC</role>
        </roles>
        <url>http://www.enstratus.com</url>
        <timezone>-6</timezone>
    </developer>  
    <developer>
        <name>Morgan Catlin</name>
        <id>sylistron</id>
        <email>morgan.catlin -at- valtira -dot- com</email>
        <organization>enStratus</organization>
        <roles>
          <role>Java Developer</role>
        </roles>
        <url>http://www.valtira.com</url>
        <timezone>-6</timezone>
    </developer>    
    <developer>
        <name>Adrian Cole</name>
        <id>ferncam1</id>
        <email>adrian -at- jclouds -dot- org</email>
        <organization>jclouds</organization>
        <roles>
          <role>Java Developer</role>
          <role>PMC</role>
        </roles>
        <url>http://www.jclouds.org</url>
        <timezone>-8</timezone>
    </developer>
  </developers>
      
</project><|MERGE_RESOLUTION|>--- conflicted
+++ resolved
@@ -3,11 +3,7 @@
   
   <groupId>org.dasein</groupId>
   <artifactId>dasein-cloud-virtustream</artifactId>
-<<<<<<< HEAD
-  <version>2014.11.1</version>
-=======
   <version>2015.03.2-SNAPSHOT</version>
->>>>>>> a38a87ed
   
   <name>Dasein Cloud Virtustream</name>
   <description>Dasein Cloud implementation for the Virtustream cloud</description>
