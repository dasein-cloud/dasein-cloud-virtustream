<project xmlns="http://maven.apache.org/POM/4.0.0" xmlns:xsi="http://www.w3.org/2001/XMLSchema-instance" xsi:schemaLocation="http://maven.apache.org/POM/4.0.0 http://maven.apache.org/xsd/maven-4.0.0.xsd">
  <modelVersion>4.0.0</modelVersion>
  
  <groupId>org.dasein</groupId>
  <artifactId>dasein-cloud-virtustream</artifactId>
<<<<<<< HEAD
  <version>2015.03.1</version>
=======
  <version>2015.06.2-SNAPSHOT</version>
>>>>>>> 6acf6bc4
  
  <name>Dasein Cloud Virtustream</name>
  <description>Dasein Cloud implementation for the Virtustream cloud</description>

  <properties>
    <project.build.sourceEncoding>UTF-8</project.build.sourceEncoding>
  </properties>

  <licenses>
    <license>
        <name>Apache License 2.0</name>
        <url>http://www.apache.org/licenses/LICENSE-2.0.html</url>
    </license>
  </licenses>
  
  <organization>
    <name>Dell, Inc.</name>
    <url>http://software.dell.com</url>
  </organization>

    <scm>
        <connection>scm:git:git://github.com/greese/dasein-cloud-virtustream.git</connection>
        <developerConnection>scm:git:ssh://git@github.com/greese/dasein-cloud-virtustream.git </developerConnection>
        <url>http://github.com/greese/dasein-cloud-virtustream.git </url>
    </scm>
    
  <parent>
    <groupId>org.sonatype.oss</groupId>
    <artifactId>oss-parent</artifactId>
    <version>5</version>
  </parent>
          
  <dependencies>
      <!-- Compile -->
    <dependency>
        <groupId>org.dasein</groupId>
        <artifactId>dasein-cloud-core</artifactId>
<<<<<<< HEAD
        <version>2015.03.1</version>
=======
        <version>2015.06.1</version>
>>>>>>> 6acf6bc4
        <scope>compile</scope>
        <optional>false</optional>
    </dependency>   
    <dependency>
        <groupId>org.dasein</groupId>
        <artifactId>dasein-util</artifactId>
        <version>2013.02</version>
        <scope>compile</scope>
        <optional>false</optional>
    </dependency>
      <dependency>
          <groupId>org.apache.httpcomponents</groupId>
          <artifactId>httpclient</artifactId>
          <version>4.2.1</version>
      </dependency>
    <dependency>
        <groupId>log4j</groupId>
        <artifactId>log4j</artifactId>
        <version>1.2.17</version>
        <scope>compile</scope>
        <optional>false</optional>
    </dependency>  

      <!-- Test -->
      <dependency>
          <groupId>org.dasein</groupId>
          <artifactId>dasein-cloud-test</artifactId>
<<<<<<< HEAD
          <version>2015.03.1</version>
=======
          <version>2015.06.1</version>
>>>>>>> 6acf6bc4
          <scope>test</scope>
          <optional>false</optional>
      </dependency>
      <dependency>
          <groupId>junit</groupId>
          <artifactId>junit</artifactId>
          <version>4.9</version>
          <scope>test</scope>
      </dependency>
  </dependencies>
  
  <build>
    <plugins>
      <plugin>
        <groupId>org.apache.maven.plugins</groupId>
        <artifactId>maven-compiler-plugin</artifactId>
        <version>2.0.2</version>
        <configuration>
          <source>1.6</source>
          <target>1.6</target>
        </configuration>
      </plugin>  
      <plugin>
        <groupId>org.apache.maven.plugins</groupId>
          <artifactId>maven-javadoc-plugin</artifactId>
          <version>2.7</version>
          <executions>
              <execution>
                  <id>javadoc</id>
                  <phase>package</phase>
                  <goals>
                      <goal>jar</goal>
                  </goals>
              </execution>
          </executions>                
          <configuration>
              <encoding>utf-8</encoding>
              <quiet>true</quiet>
              <links>
                  <link>http://java.sun.com/javase/6/docs/api/</link>
                  <link>http://www.dasein.org/api/dasein-cloud-2012-09</link>
                  <link>http://www.dasein.org/api/dasein-utils</link>
              </links>
              <stylesheetfile>dasein-javadoc.css</stylesheetfile>
              <footer />
          </configuration>
        </plugin>
        <plugin>
            <groupId>com.mycila.maven-license-plugin</groupId>
            <artifactId>maven-license-plugin</artifactId>
            <version>1.8.0</version>
            <configuration>
                <strictCheck>true</strictCheck>
                <encoding>utf-8</encoding>
                <aggregate>true</aggregate>
                <header>src/main/etc/header.txt</header>
                <mapping>
                    <clj>SEMICOLON_STYLE</clj>
                </mapping>
                <excludes>
                    <exclude>thirdparty/**</exclude>
                    <exclude>**/src/**/resources/**</exclude>
                    <exclude>**/LICENSE-APACHE.txt</exclude>
                </excludes>
                <properties>
                    <year>2012-2015</year>
                    <copyrightHolder>Dell, Inc.</copyrightHolder>
                </properties>
            </configuration>
        </plugin>
        <plugin>
             <groupId>org.apache.maven.plugins</groupId>
             <artifactId>maven-source-plugin</artifactId>
             <version>2.1.2</version>
              <executions>
                  <execution>
                      <id>source</id>
                      <phase>package</phase>
                      <goals>
                          <goal>jar-no-fork</goal>
                      </goals>
                  </execution>
              </executions> 
        </plugin>     
        <plugin>
            <groupId>org.apache.maven.plugins</groupId>
            <artifactId>maven-release-plugin</artifactId>
            <version>2.1</version>
      </plugin>
      <plugin>
        <groupId>org.apache.maven.plugins</groupId>
        <artifactId>maven-surefire-plugin</artifactId>
        <version>2.6</version>
        <configuration>
            <systemProperties>
                <property>
                    <name>providerClass</name>
                    <value>${providerClass}</value>
                </property>
                <property>
                    <name>endpoint</name>
                    <value>${endpoint}</value>
                </property>
                <property>
                    <name>accountNumber</name>
                    <value>${accountNumber}</value>
                </property>
                <property>
                    <name>apiKeyShared</name>
                    <value>${apiSharedKey}</value>
                </property>
                <property>
                    <name>apiKeySecret</name>
                    <value>${apiSecretKey}</value>
                </property>
                <property>
                    <name>cloudName</name>
                    <value>${cloudName}</value>
                </property>
                <property>
                    <name>providerName</name>
                    <value>${providerName}</value>
                </property>
                <property>
                    <name>regionId</name>
                    <value>${regionId}</value>
                </property>
            </systemProperties>
          <excludes>
             <exclude>**/TestSuite.java</exclude>
          </excludes>
            <!--  <argLine>-Ddasein.inclusions=StatefulFirewallTests</argLine>   -->
        </configuration>
      </plugin> 
      <plugin>
        <artifactId>maven-dependency-plugin</artifactId>
        <executions>
          <execution>
            <phase>package</phase>
            <goals>
              <goal>copy-dependencies</goal>
            </goals>
            <configuration>
              <outputDirectory>${project.build.directory}/lib</outputDirectory>
            </configuration>
          </execution>
        </executions>
      </plugin>           
    </plugins>
  </build>
  
  <distributionManagement>
    <repository>
        <id>sonatype-nexus-staging</id>
        <url>https://oss.sonatype.org/service/local/staging/deploy/maven2</url>
        <uniqueVersion>false</uniqueVersion>
    </repository>
    <snapshotRepository>
        <id>sonatype-nexus-snapshots</id>
        <url>https://oss.sonatype.org/content/repositories/snapshots</url>
    </snapshotRepository>    
  </distributionManagement>
  
  <developers>
    <developer>
        <name>George Reese</name>
        <id>greese</id>
        <email>george.reese -at- enstratus -dot- com</email>
        <organization>enStratus</organization>
        <roles>
          <role>Java Developer</role>
          <role>PMC</role>
        </roles>
        <url>http://www.enstratus.com</url>
        <timezone>-6</timezone>
    </developer>  
    <developer>
        <name>Morgan Catlin</name>
        <id>sylistron</id>
        <email>morgan.catlin -at- valtira -dot- com</email>
        <organization>enStratus</organization>
        <roles>
          <role>Java Developer</role>
        </roles>
        <url>http://www.valtira.com</url>
        <timezone>-6</timezone>
    </developer>    
    <developer>
        <name>Adrian Cole</name>
        <id>ferncam1</id>
        <email>adrian -at- jclouds -dot- org</email>
        <organization>jclouds</organization>
        <roles>
          <role>Java Developer</role>
          <role>PMC</role>
        </roles>
        <url>http://www.jclouds.org</url>
        <timezone>-8</timezone>
    </developer>
  </developers>
      
</project><|MERGE_RESOLUTION|>--- conflicted
+++ resolved
@@ -3,11 +3,7 @@
   
   <groupId>org.dasein</groupId>
   <artifactId>dasein-cloud-virtustream</artifactId>
-<<<<<<< HEAD
-  <version>2015.03.1</version>
-=======
   <version>2015.06.2-SNAPSHOT</version>
->>>>>>> 6acf6bc4
   
   <name>Dasein Cloud Virtustream</name>
   <description>Dasein Cloud implementation for the Virtustream cloud</description>
@@ -45,11 +41,7 @@
     <dependency>
         <groupId>org.dasein</groupId>
         <artifactId>dasein-cloud-core</artifactId>
-<<<<<<< HEAD
-        <version>2015.03.1</version>
-=======
         <version>2015.06.1</version>
->>>>>>> 6acf6bc4
         <scope>compile</scope>
         <optional>false</optional>
     </dependency>   
@@ -77,11 +69,7 @@
       <dependency>
           <groupId>org.dasein</groupId>
           <artifactId>dasein-cloud-test</artifactId>
-<<<<<<< HEAD
-          <version>2015.03.1</version>
-=======
           <version>2015.06.1</version>
->>>>>>> 6acf6bc4
           <scope>test</scope>
           <optional>false</optional>
       </dependency>
