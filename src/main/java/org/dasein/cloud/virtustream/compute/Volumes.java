--- conflicted
+++ resolved
@@ -194,11 +194,7 @@
     transient String vmID = null;
     transient String dataCenterID = null;
     transient String regionID = null;
-<<<<<<< HEAD
-    transient Platform platform = null;
-=======
     transient Platform platfrom = null;
->>>>>>> ca6e8ba7
     @Nonnull
     @Override
     public Iterable<Volume> listVolumes(@Nullable VolumeFilterOptions options) throws InternalException, CloudException {
@@ -225,11 +221,7 @@
                             JSONObject diskJson = disks.getJSONObject(j);
 
                             // create Volume object
-<<<<<<< HEAD
-                            Volume volume = toVolume(vmID, platform, regionID, dataCenterID, diskJson);
-=======
                             Volume volume = toVolume(vmID, platfrom, regionID, dataCenterID, diskJson);
->>>>>>> ca6e8ba7
                             if (volume != null && (options == null || options.matches(volume))) {
                                 list.add(volume);
                             }
@@ -308,11 +300,7 @@
                     regionID = r.getString("RegionID");
                 }
             }
-<<<<<<< HEAD
-            platform = Platform.guess(json.getString("OS"));
-=======
             platfrom = Platform.guess(json.getString("OS"));
->>>>>>> ca6e8ba7
         }
         catch (JSONException e) {
             logger.error(e);
@@ -348,10 +336,6 @@
                 volume.setRootVolume(true);
                 volume.setGuestOperatingSystem(platform);
             }
-<<<<<<< HEAD
-
-=======
->>>>>>> ca6e8ba7
             return volume;
         }
         catch (JSONException e) {
